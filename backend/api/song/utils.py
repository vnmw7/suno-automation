<<<<<<< HEAD
"""Suno Automation - Song Utilities Module

This module provides utility functions for generating songs using Suno's API
and reviewing generated songs with Google AI Studio. It handles the entire
song creation workflow from lyric generation to quality review.

TODO: Refactor common logic. The `download_song_handler` and `delete_suno_song`
functions share similar logic for navigating to the Suno.com user page and
finding a song by its title. This common logic should be extracted into a
shared helper function to reduce code duplication and improve maintainability.
"""

import os
import json
import re
import traceback
import importlib.util
import datetime  # Added for timestamp generation
from typing import Dict, Any, Union
from slugify import slugify  # Added for filename sanitization
from camoufox import AsyncCamoufox
from playwright.async_api import Page, Locator
from configs.browser_config import config
from utils.suno_functions import delete_suno_song

# TODO: Future Improvements
# 1. Implement retry logic with exponential backoff for browser automation failures
# 2. Replace print statements with structured logging for better production monitoring
# 3. Add health check endpoint to verify Suno login status before operations
# 4. Consider implementing a queue system for batch song generation
# 5. Add metrics collection for success/failure rates and performance monitoring

# Import supabase
lib_path = os.path.abspath(os.path.join(os.path.dirname(__file__), "..", "..", "lib"))
supabase_utils_path = os.path.join(lib_path, "supabase.py")

spec = importlib.util.spec_from_file_location("supabase_utils", supabase_utils_path)
supabase_utils = importlib.util.module_from_spec(spec)
spec.loader.exec_module(supabase_utils)

supabase = supabase_utils.supabase

async def generate_song_handler(
    strBookName: str,
    intBookChapter: int,
    strVerseRange: str,
    strStyle: str,
    strTitle: str,
) -> Dict[str, Any]:
    """
    Coordinates the song generation workflow by validating inputs and calling generate_song.

    This is the primary entry point for song generation requests. It ensures:
    - All required parameters are present
    - Input values meet expected formats
    - Errors are caught and properly handled

    Args:
        strBookName (str): Canonical Bible book name (e.g., "Genesis", "Exodus")
        intBookChapter (int): Chapter number (1-indexed)
        strVerseRange (str): Verse range in format "start-end" (e.g., "1-5")
        strStyle (str): Musical style/genre (e.g., "Pop", "Rock")
        strTitle (str): Title for the generated song

    Returns:
        Dict[str, Any]: Result dictionary with:
            - success (bool): Operation status
            - song_id (str): Suno song ID if successful
            - lyrics (str): Lyrics used in generation
            - style (str): Applied musical style
            - title (str): Song title

    Raises:
        ValueError: If inputs are invalid or song structure not found
    """
    return await generate_song(
        strBookName=strBookName,
        intBookChapter=intBookChapter,
        strVerseRange=strVerseRange,
        strStyle=strStyle,
        strTitle=strTitle,
    )


async def generate_song(
    strBookName: str,
    intBookChapter: int,
    strVerseRange: str,
    strStyle: str,
    strTitle: str,
) -> Union[Dict[str, Any], bool]:
    """
    Generates a song using Suno's API through automated browser interactions.

    This function handles the entire song creation workflow:
    1. Fetches song structure from database
    2. Converts structure to properly formatted lyrics
    3. Automates Suno website to input song details
    4. Initiates song creation
    5. Captures and saves generated song metadata

    Args:
        strBookName (str): Canonical Bible book name
        intBookChapter (int): Chapter number (1-indexed)
        strVerseRange (str): Verse range in "start-end" format
        strStyle (str): Musical style/genre
        strTitle (str): Song title

    Returns:
        Union[Dict[str, Any], bool]: On success: dictionary with:
            - success (bool): True
            - song_id (str): Suno-generated song ID
            - lyrics (str): Lyrics used for generation
            - style (str): Applied musical style
            - title (str): Song title
        On failure: False

    Raises:
        ValueError: If lyrics generation fails or inputs are invalid
        Exception: For browser automation failures
    """
    from utils.converter import song_strcture_to_lyrics

    song_structure_dict = (
        supabase.table("song_structure_tbl")
        .select("id, song_structure")
        .eq("book_name", strBookName)
        .eq("chapter", intBookChapter)
        .eq("verse_range", strVerseRange)
        .execute()
    )

    print(f"Database query result for {strBookName} {intBookChapter}:{strVerseRange}:")
    print(
        f"  Data count: {len(song_structure_dict.data) if song_structure_dict.data else 0}"
    )
    print(f"  Data: {song_structure_dict.data}")

    # Check if data exists
    if not song_structure_dict.data or len(song_structure_dict.data) == 0:
        raise ValueError(
            f"No song structure found for {strBookName} {intBookChapter}:{strVerseRange}"
        )

    song_structure_id = song_structure_dict.data[0]["id"]
    song_structure_json_string = song_structure_dict.data[0]["song_structure"]
    print(f"  song_structure field value: {song_structure_json_string}")
    print(f"  song_structure type: {type(song_structure_json_string)}")

    # Check if song_structure field is not None
    if song_structure_json_string is None:
        raise ValueError(
            f"Song structure is None for {strBookName} {intBookChapter}:{strVerseRange}"
        )

    try:
        parsed_song_structure = json.loads(song_structure_json_string)
    except json.JSONDecodeError as e:
        raise ValueError(
            f"Invalid JSON in song structure for {strBookName} {intBookChapter}:{strVerseRange}: {e}"
        )

    song_structure_verses = song_strcture_to_lyrics(
        song_structure_id, parsed_song_structure, strBookName, intBookChapter, strStyle
    )
    print(f"Converted song structure verses: {song_structure_verses}")

    strLyrics_parts = []
    for section_title, verses_dict in song_structure_verses.items():
        # Ensure section_title is a string and verses_dict is a dictionary
        if not isinstance(section_title, str) or not isinstance(verses_dict, dict):
            print(f"Skipping invalid section: {section_title}")
            continue

        strLyrics_parts.append(f"[{section_title}]")
        for verse_num, verse_text in verses_dict.items():
            # Ensure verse_text is a string
            if not isinstance(verse_text, str):
                print(f"Skipping invalid verse text for verse {verse_num}")
                continue

            processed_text = verse_text.strip()
            # Add a space before punctuation for better readability and to avoid issues with splitting
            processed_text = re.sub(r"\s*([,;.!?])\s*", r" \1 ", processed_text)
            # Remove extra spaces
            processed_text = re.sub(r"\s+", " ", processed_text).strip()
            strLyrics_parts.append(processed_text)

    strLyrics = "\n".join(strLyrics_parts)

    # Final check to ensure lyrics are not empty
    if not strLyrics.strip():
        raise ValueError("Generated lyrics are empty. Cannot proceed.")

    try:
        async with AsyncCamoufox(
            headless=False,
            persistent_context=True,
            user_data_dir="backend/camoufox_session_data",
            os=("windows"),
            config=config,
            humanize=True,
            i_know_what_im_doing=True,
        ) as browser:
            page = await browser.new_page()
            print("Navigating to suno.com...")
            await page.goto("https://suno.com/create")
            print("Waiting for page to load...")
            print("Page loaded.")
            print("Clicking Custom button...")

            print(f"Current URL before Custom button: {page.url}")

            try:
                custom_button = page.locator('button:has(span:has-text("Custom"))')
                await custom_button.wait_for(state="visible", timeout=10000)
                print("Custom button found and visible")
                await custom_button.click()
                await page.wait_for_timeout(2000)
                print("Custom button clicked successfully")
            except Exception as e:
                print(f"Error clicking Custom button: {e}")

                try:
                    alt_custom_button = page.locator('button:has-text("Custom")')
                    await alt_custom_button.wait_for(state="visible", timeout=5000)
                    await alt_custom_button.click()
                    await page.wait_for_timeout(2000)
                    print("Used alternative Custom button selector")
                except Exception as e2:
                    print(f"Alternative Custom button also failed: {e2}")
                    raise Exception("Could not find or click Custom button")

            print("Filling strLyrics...")
            try:
                strLyrics_textarea = page.locator(
                    'textarea[data-testid="lyrics-input-textarea"]'
                )
                await strLyrics_textarea.wait_for(state="visible", timeout=10000)
                await strLyrics_textarea.clear()
                await strLyrics_textarea.type(strLyrics)
                await page.wait_for_timeout(2000)
                print(f"strLyrics filled successfully: {len(strLyrics)} characters")
            except Exception as e:
                print(f"Error filling strLyrics: {e}")
                raise Exception("Could not fill lyrics textarea")

            print("Filling tags...")
            try:
                tags_textarea = page.locator(
                    'textarea[data-testid="tag-input-textarea"]'
                )
                await tags_textarea.wait_for(state="visible", timeout=10000)
                await tags_textarea.clear()
                await tags_textarea.type(strStyle)
                await page.wait_for_timeout(2000)
                print(f"Tags filled successfully: {strStyle}")
            except Exception as e:
                print(f"Error filling tags: {e}")
                raise Exception("Could not fill tags textarea")

            print("Filling title...")
            try:
                title_input = page.locator('input[placeholder="Enter song title"]')
                await title_input.wait_for(state="visible", timeout=10000)
                await title_input.clear()
                await title_input.type(strTitle)
                await page.wait_for_timeout(2000)
                print(f"Title filled successfully: {strTitle}")
            except Exception as e:
                print(f"Error filling title: {e}")
                raise Exception("Could not fill title input")

            print("Creating song...")
            try:
                create_selectors = [
                    '[data-testid="create-button"]',
                    'button:has-text("Create")',
                ]
                create_button = None
                for selector in create_selectors:
                    try:
                        button = (
                            page.locator(selector).nth(1)
                            if "has-text" in selector
                            else page.locator(selector)
                        )
                        await button.wait_for(state="visible", timeout=5000)
                        create_button = button
                        print(f"Found create button with selector: {selector}")
                        break
                    except Exception:
                        print(f"Create button not found with selector: {selector}")
                        continue

                if not create_button:
                    raise Exception("Could not find a visible create button.")

                await create_button.click()
                await page.wait_for_timeout(5000)
                await page.wait_for_load_state("networkidle", timeout=3000)
                print("Song creation initiated and page loaded.")

                # Get the song ID from the URL
                current_url = page.url
                suno_song_id = None
                if "suno.com/song/" in current_url:
                    suno_song_id = current_url.split("suno.com/song/")[1].split("/")[0]
                    print(f"Extracted suno_song_id: {suno_song_id}")

                    # Save to progress_v1_tbl
                    try:
                        data = (
                            supabase.table("tblprogress_v1")
                            .insert(
                                {
                                    "pg1_song_struct_id": song_structure_id,
                                    "pg1_lyrics": strLyrics,
                                    "pg1_status": 0,
                                    "pg1_reviews": 0,
                                    "pg1_song_id": suno_song_id,
                                    "pg1_style": strStyle,
                                }
                            )
                            .execute()
                        )
                        print(f"Saved to progress_v1_tbl: {data}")
                    except Exception as db_error:
                        print(f"Error saving to Supabase: {db_error}")

                return {
                    "success": True,
                    "song_id": suno_song_id,
                    "lyrics": strLyrics,
                    "style": strStyle,
                    "title": strTitle,
                }

            except Exception as e:
                print(f"Error clicking Create button: {e}")
                raise Exception("Could not click Create button")

    except Exception as e:
        print(f"An error occurred in generate_song: {e}")
        print(traceback.format_exc())
        return False

async def teleport_click(page: Page, locator: Locator, button: str = "left", delay: int = 50):
    """
    Bypasses Camoufox's humanization by executing a direct JavaScript click.
    This is a true, instantaneous "teleport" click.

    Args:
        page (Page): Playwright Page instance
        locator (Locator): Playwright Locator for target element
        button (str): Mouse button ('left'/'right'/'middle') - defaults to 'left'
        delay (int): Milliseconds to wait after click (default: 50ms)

    Raises:
        Exception: If element interaction fails
    """
    print(f"Teleporting via JS click (button: {button})")
    await locator.scroll_into_view_if_needed(timeout=10000)

    # This executes a click directly in the browser's engine, bypassing Python patches.
    if button == 'right':
        # Dispatch 'contextmenu' event for a right-click.
        await locator.dispatch_event('contextmenu', {'button': 2})
    else:
        # Use JavaScript click() for a standard left-click.
        await locator.evaluate("element => element.click()")

    await page.wait_for_timeout(delay)
    print("Teleport click completed.")

async def teleport_hover(page: Page, locator: Locator, delay: int = 50):
    """
    Bypasses Camoufox's humanization by executing a direct JavaScript mouseover event.
    This is a true, instantaneous "teleport" hover.

    Args:
        page (Page): Playwright Page instance
        locator (Locator): Playwright Locator for target element
        delay (int): Milliseconds to wait after hover (default: 50ms)

    Raises:
        Exception: If element interaction fails
    """
    print("Teleporting via JS hover")
    await locator.scroll_into_view_if_needed(timeout=10000)

    # This dispatches a mouseover event directly to the element in the browser.
    await locator.dispatch_event('mouseover')
    await page.wait_for_timeout(delay)
    print("Teleport hover completed.")

# TODO: Implement retry_with_backoff utility function for robust browser operations
# async def retry_with_backoff(func, max_attempts=3, base_delay=1000):
#     for attempt in range(max_attempts):
#         try:
#             return await func()
#         except Exception as e:
#             if attempt == max_attempts - 1:
#                 raise
#             await asyncio.sleep(base_delay * (2 ** attempt) / 1000)

async def download_song_handler(
    strTitle: str, intIndex: int, download_path: str
) -> Dict[str, Any]:
    """
    Downloads a song from Suno.com using automated browser interactions.

    Uses instantaneous "teleport" actions for speed, except for a regular
    humanized hover on the download sub-menu trigger to ensure it opens correctly.

    Features:
    - Enhanced error handling for common failure points
    - Robust element location with multiple fallback strategies
    - Configurable download paths
    - Duplicate song handling
    - Premium content warning bypass

    Args:
        strTitle (str): Exact title of song to download
        intIndex (int): Song position (positive: 1-based from start, negative: from end)
        download_path (str): Directory to save downloaded MP3

    Returns:
        Dict[str, Any]: Result dictionary with:
            - success (bool): Download status
            - file_path (str): Saved file path if successful
            - error (str): Failure reason if applicable
            - song_title (str): Original song title
            - song_index (int): Original song index

    Note:
        Uses 'teleport' techniques to bypass bot detection during interactions
    """
    result = {
        "success": False,
        "file_path": None,
        "error": None,
        "song_title": strTitle,
        "song_index": intIndex,
    }

    try:
        # Ensure download directory exists
        os.makedirs(download_path, exist_ok=True)

        print(
            f"Starting enhanced download process for: '{strTitle}' at index {intIndex}"
        )

        async with AsyncCamoufox(
            headless=False,
            persistent_context=True,
            user_data_dir="backend/camoufox_session_data",
            os=("windows"),
            config=config,
            humanize=True,  # IMPORTANT: Keep this True for the one special hover to work
            i_know_what_im_doing=True,
        ) as browser:
            page = await browser.new_page()

            try:
                # Validate page is available
                if page.is_closed():
                    raise Exception("Browser page was closed before starting download")

                # Navigate to user's songs page
                print("Navigating to Suno user songs page...")
                await page.goto(
                    "https://suno.com/me", wait_until="domcontentloaded", timeout=45000
                )
                print(f"Navigation completed. Current URL: {page.url}")

                # Verify we're on the correct page
                try:
                    await page.wait_for_url("https://suno.com/me**", timeout=30000)
                    print("Successfully confirmed navigation to /me page")
                except Exception as url_error:
                    raise Exception(f"Failed to reach user songs page: {url_error}")

                # Wait for page content to load
                print("Waiting for page content to stabilize...")
                try:
                    await page.wait_for_load_state("networkidle", timeout=30000)
                except Exception as load_error:
                    print(
                        f"Warning: Network idle timeout (continuing anyway): {load_error}"
                    )

                await page.wait_for_timeout(3000)  # Additional stability wait

                # Wait for the last song title to be visible, ensuring all songs are loaded
                print("Waiting for song list to load...")
                try:
                    # The last element should be visible if the list has loaded correctly
                    last_song_locator = page.locator(f'span[title="{strTitle}"]').last
                    await last_song_locator.wait_for(state="visible", timeout=45000)
                    print("Song list appears to be loaded. Proceeding...")
                except Exception as e:
                    raise Exception(
                        f"Timed out waiting for song list to become visible: {e}"
                    )

                # Find song elements with enhanced error handling
                print(f"Searching for songs with title: '{strTitle}'")
                song_locator_patterns = [
                    f'span[title="{strTitle}"]',
                    f'*:has-text("{strTitle}")',
                    f'[data-testid*="song"]:has-text("{strTitle}")',
                ]

                song_elements = None
                for pattern in song_locator_patterns:
                    try:
                        elements = page.locator(pattern)
                        await elements.first.wait_for(state="attached", timeout=15000)
                        count = await elements.count()
                        if count > 0:
                            song_elements = elements
                            print(f"Found {count} song(s) using pattern: {pattern}")
                            break
                    except Exception:
                        print(f"Pattern failed: {pattern}")
                        continue

                if not song_elements:
                    raise Exception(
                        f"No songs found with title '{strTitle}' using any search pattern"
                    )

                # Validate and calculate target index
                song_count = await song_elements.count()
                print(f"Total songs found with title '{strTitle}': {song_count}")

                if song_count == 0:
                    raise Exception(f"No songs found with title '{strTitle}'")

                # New logic to handle duplicate hidden elements
                if song_count > 1 and song_count % 2 == 0:
                    visible_song_count = song_count // 2
                    start_index_offset = visible_song_count
                    print(
                        f"Adjusting for duplicates. Visible songs: {visible_song_count}. Starting at index {start_index_offset}."
                    )
                else:
                    visible_song_count = song_count
                    start_index_offset = 0
                    print("Assuming all found songs are visible.")

                # Validate and normalize index against visible songs
                if intIndex == 0:
                    raise Exception(
                        "Index cannot be 0. Use positive (1-based) or negative (-1 = last) indexing."
                    )

                target_index = 0
                # Convert positive index to its 0-based equivalent in the visible part
                if intIndex > 0:
                    if not (1 <= intIndex <= visible_song_count):
                        raise Exception(
                            f"Invalid positive index {intIndex}. Must be between 1 and {visible_song_count}."
                        )
                    target_index = start_index_offset + (intIndex - 1)
                # Handle negative index
                else:  # intIndex < 0
                    if not (-visible_song_count <= intIndex <= -1):
                        raise Exception(
                            f"Invalid index {intIndex}. Must be between -{visible_song_count} and -1."
                        )
                    target_index = start_index_offset + (visible_song_count + intIndex)

                target_song = song_elements.nth(target_index)
                print(f"Targeting song at index {intIndex} (0-based: {target_index})")

                # Enhanced scrolling with multiple fallbacks
                print("Ensuring target song is visible...")
                try:
                    await target_song.scroll_into_view_if_needed(timeout=20000)
                    print("Scrolled using Playwright scroll_into_view_if_needed")
                except Exception as scroll_error:
                    print(
                        f"Playwright scroll failed: {scroll_error}. Trying JavaScript scroll..."
                    )
                    try:
                        await target_song.evaluate(
                            "element => element.scrollIntoView({ block: 'center', inline: 'nearest', behavior: 'smooth' })"
                        )
                        await page.wait_for_timeout(2000)
                        print("Used JavaScript scrollIntoView")
                    except Exception as js_scroll_error:
                        print(f"JavaScript scroll also failed: {js_scroll_error}")

                # Verify target song is visible
                try:
                    await target_song.wait_for(state="visible", timeout=15000)
                    print("Target song element confirmed visible")
                except Exception:
                    raise Exception(
                        f"Target song at index {intIndex} is not visible after scrolling"
                    )

                # Right-click to open context menu (INSTANT)
                print(f"Right-clicking on song at index {intIndex}...")
                await teleport_click(page, target_song, button="right")

                await page.wait_for_timeout(1000)

                # Wait for context menu with enhanced detection
                print("Waiting for context menu to appear...")
                context_menu_selectors = [
                    "div[data-radix-menu-content][data-state='open']",
                    "[role='menu'][data-state='open']",
                    ".context-menu[data-state='open']",
                ]

                context_menu = None
                for selector in context_menu_selectors:
                    try:
                        menu = page.locator(selector)
                        await menu.wait_for(state="visible", timeout=10000)
                        context_menu = menu
                        print(f"Context menu found with selector: {selector}")
                        break
                    except Exception:
                        continue

                if not context_menu:
                    raise Exception("Context menu did not appear after right-click")

                await page.wait_for_timeout(500)

                # Find and hover download submenu trigger
                print("Locating download submenu trigger...")
                download_triggers = [
                    '[data-testid="download-sub-trigger"]',
                    '*:has-text("Download")',
                    '[role="menuitem"]:has-text("Download")',
                ]

                download_trigger = None
                for trigger_selector in download_triggers:
                    try:
                        trigger = context_menu.locator(trigger_selector)
                        await trigger.wait_for(state="visible", timeout=8000)
                        download_trigger = trigger
                        print(f"Found download trigger: {trigger_selector}")
                        break
                    except Exception:
                        continue

                if not download_trigger:
                    raise Exception("Download option not found in context menu")

                # ################################################################## #
                # ##                  THE CRITICAL EXCEPTION                      ## #
                # ## Here, we use the NORMAL hover to ensure the menu triggers.  ## #
                # ################################################################## #
                print("Performing REGULAR (humanized) hover on Download trigger...")
                await download_trigger.hover()  # Use the standard hover to trigger the sub-menu
                # ################################################################## #

                await page.wait_for_timeout(1000)

                # Wait for download submenu panel
                print("Waiting for download submenu panel...")
                download_trigger_id = await download_trigger.get_attribute("id")

                submenu_selectors = []
                if download_trigger_id:
                    submenu_selectors.append(
                        f"div[data-radix-menu-content][data-state='open'][aria-labelledby='{download_trigger_id}']"
                    )
                submenu_selectors.extend(
                    [
                        "div[data-radix-menu-content][data-state='open'][role='menu']",
                        "*[role='menu'][data-state='open']",
                    ]
                )

                submenu_panel = None
                for selector in submenu_selectors:
                    try:
                        panel = page.locator(selector).last
                        await panel.wait_for(state="visible", timeout=8000)
                        submenu_panel = panel
                        print(f"Download submenu panel found: {selector}")
                        break
                    except Exception:
                        continue

                if not submenu_panel:
                    raise Exception("Download submenu panel did not appear")

                # Find MP3 Audio option
                print("Locating MP3 Audio download option...")
                mp3_selectors = [
                    "div[role='menuitem']:has-text('MP3 Audio')",
                    "*:has-text('MP3 Audio')",
                    "[data-testid*='mp3']",
                ]

                mp3_option = None
                for selector in mp3_selectors:
                    try:
                        option = submenu_panel.locator(selector)
                        await option.wait_for(state="visible", timeout=8000)
                        mp3_option = option
                        print(f"Found MP3 option: {selector}")
                        break
                    except Exception:
                        continue

                if not mp3_option:
                    raise Exception("MP3 Audio download option not found")

                # Initiate download with enhanced handling
                print("Starting download process...")
                download_successful = False
                final_file_path = None

                try:
                    async with page.expect_download(timeout=60000) as download_info:
                        # Hover over MP3 option (INSTANT)
                        print("Hovering over MP3 download option with teleport hover...")
                        await teleport_hover(page, mp3_option)
                        await page.wait_for_timeout(500)

                        # Click MP3 option (INSTANT)
                        print("Clicking MP3 download option with teleport click...")
                        await teleport_click(page, mp3_option)
                        print("Clicked MP3 Audio option.")

                        # Check for "Download Anyway" button (premium content warning)
                        try:
                            download_anyway_selectors = [
                                'button:has(span:has-text("Download Anyway"))',
                                'button:has-text("Download Anyway")',
                                '*:has-text("Download Anyway")',
                            ]

                            for selector in download_anyway_selectors:
                                try:
                                    anyway_btn = page.locator(selector)
                                    await anyway_btn.wait_for(
                                        state="visible", timeout=10000
                                    )
                                    await teleport_click(page, anyway_btn)
                                    print("Clicked 'Download Anyway' button with teleport click.")
                                    break
                                except Exception:
                                    continue
                        except Exception:
                            print(
                                "No 'Download Anyway' button needed - proceeding with direct download"
                            )

                    download = await download_info.value

                    if download:
                        # 1. Use slugify for robust, clean title sanitization
                        slug_title = slugify(strTitle)

                        # 2. Generate a compact, numeric timestamp
                        timestamp = datetime.datetime.now().strftime("%Y%m%d%H%M%S")

                        # 3. Construct the final filename with timestamp suffix
                        filename = f"{slug_title}_index_{intIndex}_{timestamp}.mp3"
                        final_file_path = os.path.join(download_path, filename)

                        # Save the download
                        await download.save_as(final_file_path)
                        download_successful = True
                        print(f"Download completed successfully: {final_file_path}")

                except Exception as download_error:
                    raise Exception(f"Download process failed: {download_error}")

                if download_successful and final_file_path:
                    result.update({"success": True, "file_path": final_file_path})
                    print(
                        f"Song '{strTitle}' (index {intIndex}) downloaded successfully to: {final_file_path}"
                    )
                else:
                    raise Exception("Download completed but file path not set")

            except Exception as page_error:
                raise Exception(f"Page operation failed: {page_error}")

    except Exception as e:
        error_msg = f"Download failed for '{strTitle}' (index {intIndex}): {str(e)}"
        print(error_msg)
        print(traceback.format_exc())
        result.update({"success": False, "error": error_msg})

    return result

async def delete_song_from_suno_handler(song_title: str, intIndex: int = -1) -> Dict[str, Any]:
    """
    Handles the deletion of a song from Suno.com.
    """
    try:
        success = await delete_suno_song(song_title, intIndex)
        return {"success": success}
    except Exception as e:
        print(f"An error occurred in delete_song_from_suno_handler: {e}")
        print(traceback.format_exc())
        return {"success": False, "error": str(e)}
=======
"""Suno Automation - Song Utilities Module

This module provides utility functions for generating songs using Suno's API
and reviewing generated songs with Google AI Studio. It handles the entire
song creation workflow from lyric generation to quality review.
"""

import os
import json
import re
import traceback
import importlib.util
import datetime  # Added for timestamp generation
from typing import Dict, Any, Union
from slugify import slugify  # Added for filename sanitization
from camoufox import AsyncCamoufox
from playwright.async_api import Page, Locator
from configs.browser_config import config

# TODO: Future Improvements
# 1. Implement retry logic with exponential backoff for browser automation failures
# 2. Replace print statements with structured logging for better production monitoring
# 3. Add health check endpoint to verify Suno login status before operations
# 4. Consider implementing a queue system for batch song generation
# 5. Add metrics collection for success/failure rates and performance monitoring

# Import supabase
lib_path = os.path.abspath(os.path.join(os.path.dirname(__file__), "..", "..", "lib"))
supabase_utils_path = os.path.join(lib_path, "supabase.py")

spec = importlib.util.spec_from_file_location("supabase_utils", supabase_utils_path)
supabase_utils = importlib.util.module_from_spec(spec)
spec.loader.exec_module(supabase_utils)

supabase = supabase_utils.supabase

async def generate_song_handler(
    strBookName: str,
    intBookChapter: int,
    strVerseRange: str,
    strStyle: str,
    strTitle: str,
) -> Dict[str, Any]:
    """
    Coordinates the song generation workflow by validating inputs and calling generate_song.

    This is the primary entry point for song generation requests. It ensures:
    - All required parameters are present
    - Input values meet expected formats
    - Errors are caught and properly handled

    Args:
        strBookName (str): Canonical Bible book name (e.g., "Genesis", "Exodus")
        intBookChapter (int): Chapter number (1-indexed)
        strVerseRange (str): Verse range in format "start-end" (e.g., "1-5")
        strStyle (str): Musical style/genre (e.g., "Pop", "Rock")
        strTitle (str): Title for the generated song

    Returns:
        Dict[str, Any]: Result dictionary with:
            - success (bool): Operation status
            - song_id (str): Suno song ID if successful
            - lyrics (str): Lyrics used in generation
            - style (str): Applied musical style
            - title (str): Song title

    Raises:
        ValueError: If inputs are invalid or song structure not found
    """
    return await generate_song(
        strBookName=strBookName,
        intBookChapter=intBookChapter,
        strVerseRange=strVerseRange,
        strStyle=strStyle,
        strTitle=strTitle,
    )


async def generate_song(
    strBookName: str,
    intBookChapter: int,
    strVerseRange: str,
    strStyle: str,
    strTitle: str,
) -> Union[Dict[str, Any], bool]:
    """
    Generates a song using Suno's API through automated browser interactions.

    This function handles the entire song creation workflow:
    1. Fetches song structure from database
    2. Converts structure to properly formatted lyrics
    3. Automates Suno website to input song details
    4. Initiates song creation
    5. Captures and saves generated song metadata

    Args:
        strBookName (str): Canonical Bible book name
        intBookChapter (int): Chapter number (1-indexed)
        strVerseRange (str): Verse range in "start-end" format
        strStyle (str): Musical style/genre
        strTitle (str): Song title

    Returns:
        Union[Dict[str, Any], bool]: On success: dictionary with:
            - success (bool): True
            - song_id (str): Suno-generated song ID
            - lyrics (str): Lyrics used for generation
            - style (str): Applied musical style
            - title (str): Song title
        On failure: False

    Raises:
        ValueError: If lyrics generation fails or inputs are invalid
        Exception: For browser automation failures
    """
    from utils.converter import song_strcture_to_lyrics

    song_structure_dict = (
        supabase.table("song_structure_tbl")
        .select("id, song_structure")
        .eq("book_name", strBookName)
        .eq("chapter", intBookChapter)
        .eq("verse_range", strVerseRange)
        .execute()
    )

    print(f"Database query result for {strBookName} {intBookChapter}:{strVerseRange}:")
    print(
        f"  Data count: {len(song_structure_dict.data) if song_structure_dict.data else 0}"
    )
    print(f"  Data: {song_structure_dict.data}")

    # Check if data exists
    if not song_structure_dict.data or len(song_structure_dict.data) == 0:
        raise ValueError(
            f"No song structure found for {strBookName} {intBookChapter}:{strVerseRange}"
        )

    song_structure_id = song_structure_dict.data[0]["id"]
    song_structure_json_string = song_structure_dict.data[0]["song_structure"]
    print(f"  song_structure field value: {song_structure_json_string}")
    print(f"  song_structure type: {type(song_structure_json_string)}")

    # Check if song_structure field is not None
    if song_structure_json_string is None:
        raise ValueError(
            f"Song structure is None for {strBookName} {intBookChapter}:{strVerseRange}"
        )

    try:
        parsed_song_structure = json.loads(song_structure_json_string)
    except json.JSONDecodeError as e:
        raise ValueError(
            f"Invalid JSON in song structure for {strBookName} {intBookChapter}:{strVerseRange}: {e}"
        )

    song_structure_verses = song_strcture_to_lyrics(
        song_structure_id, parsed_song_structure, strBookName, intBookChapter, strStyle
    )
    print(f"Converted song structure verses: {song_structure_verses}")

    strLyrics_parts = []
    for section_title, verses_dict in song_structure_verses.items():
        # Ensure section_title is a string and verses_dict is a dictionary
        if not isinstance(section_title, str) or not isinstance(verses_dict, dict):
            print(f"Skipping invalid section: {section_title}")
            continue

        strLyrics_parts.append(f"[{section_title}]")
        for verse_num, verse_text in verses_dict.items():
            # Ensure verse_text is a string
            if not isinstance(verse_text, str):
                print(f"Skipping invalid verse text for verse {verse_num}")
                continue

            processed_text = verse_text.strip()
            # Add a space before punctuation for better readability and to avoid issues with splitting
            processed_text = re.sub(r"\s*([,;.!?])\s*", r" \1 ", processed_text)
            # Remove extra spaces
            processed_text = re.sub(r"\s+", " ", processed_text).strip()
            strLyrics_parts.append(processed_text)

    strLyrics = "\n".join(strLyrics_parts)

    # Final check to ensure lyrics are not empty
    if not strLyrics.strip():
        raise ValueError("Generated lyrics are empty. Cannot proceed.")

    try:
        async with AsyncCamoufox(
            headless=False,
            persistent_context=True,
            user_data_dir="backend/camoufox_session_data",
            os=("windows"),
            config=config,
            humanize=True,
            i_know_what_im_doing=True,
        ) as browser:
            page = await browser.new_page()
            print("Navigating to suno.com...")
            await page.goto("https://suno.com/create")
            print("Waiting for page to load...")
            print("Page loaded.")
            print("Clicking Custom button...")

            print(f"Current URL before Custom button: {page.url}")

            try:
                custom_button = page.locator('button:has(span:has-text("Custom"))')
                await custom_button.wait_for(state="visible", timeout=10000)
                print("Custom button found and visible")
                await custom_button.click()
                await page.wait_for_timeout(2000)
                print("Custom button clicked successfully")
            except Exception as e:
                print(f"Error clicking Custom button: {e}")

                try:
                    alt_custom_button = page.locator('button:has-text("Custom")')
                    await alt_custom_button.wait_for(state="visible", timeout=5000)
                    await alt_custom_button.click()
                    await page.wait_for_timeout(2000)
                    print("Used alternative Custom button selector")
                except Exception as e2:
                    print(f"Alternative Custom button also failed: {e2}")
                    raise Exception("Could not find or click Custom button")

            print("Filling strLyrics...")
            try:
                strLyrics_textarea = page.locator(
                    'textarea[data-testid="lyrics-input-textarea"]'
                )
                await strLyrics_textarea.wait_for(state="visible", timeout=10000)
                await strLyrics_textarea.clear()
                await strLyrics_textarea.type(strLyrics)
                await page.wait_for_timeout(2000)
                print(f"strLyrics filled successfully: {len(strLyrics)} characters")
            except Exception as e:
                print(f"Error filling strLyrics: {e}")
                raise Exception("Could not fill lyrics textarea")

            print("Filling tags...")
            try:
                tags_textarea = page.locator(
                    'textarea[data-testid="tag-input-textarea"]'
                )
                await tags_textarea.wait_for(state="visible", timeout=10000)
                await tags_textarea.clear()
                await tags_textarea.type(strStyle)
                await page.wait_for_timeout(2000)
                print(f"Tags filled successfully: {strStyle}")
            except Exception as e:
                print(f"Error filling tags: {e}")
                raise Exception("Could not fill tags textarea")

            print("Filling title...")
            try:
                title_input = page.locator('input[placeholder="Enter song title"]')
                await title_input.wait_for(state="visible", timeout=10000)
                await title_input.clear()
                await title_input.type(strTitle)
                await page.wait_for_timeout(2000)
                print(f"Title filled successfully: {strTitle}")
            except Exception as e:
                print(f"Error filling title: {e}")
                raise Exception("Could not fill title input")

            print("Creating song...")
            try:
                create_selectors = [
                    '[data-testid="create-button"]',
                    'button:has-text("Create")',
                ]
                create_button = None
                for selector in create_selectors:
                    try:
                        button = (
                            page.locator(selector).nth(1)
                            if "has-text" in selector
                            else page.locator(selector)
                        )
                        await button.wait_for(state="visible", timeout=5000)
                        create_button = button
                        print(f"Found create button with selector: {selector}")
                        break
                    except Exception:
                        print(f"Create button not found with selector: {selector}")
                        continue

                if not create_button:
                    raise Exception("Could not find a visible create button.")

                await create_button.click()
                await page.wait_for_timeout(5000)
                await page.wait_for_load_state("networkidle", timeout=3000)
                print("Song creation initiated and page loaded.")

                # Get the song ID from the URL
                current_url = page.url
                suno_song_id = None
                if "suno.com/song/" in current_url:
                    suno_song_id = current_url.split("suno.com/song/")[1].split("/")[0]
                    print(f"Extracted suno_song_id: {suno_song_id}")

                    # Save to progress_v1_tbl
                    try:
                        data = (
                            supabase.table("tblprogress_v1")
                            .insert(
                                {
                                    "pg1_song_struct_id": song_structure_id,
                                    "pg1_lyrics": strLyrics,
                                    "pg1_status": 0,
                                    "pg1_reviews": 0,
                                    "pg1_song_id": suno_song_id,
                                    "pg1_style": strStyle,
                                }
                            )
                            .execute()
                        )
                        print(f"Saved to progress_v1_tbl: {data}")
                    except Exception as db_error:
                        print(f"Error saving to Supabase: {db_error}")

                return {
                    "success": True,
                    "song_id": suno_song_id,
                    "lyrics": strLyrics,
                    "style": strStyle,
                    "title": strTitle,
                }

            except Exception as e:
                print(f"Error clicking Create button: {e}")
                raise Exception("Could not click Create button")

    except Exception as e:
        print(f"An error occurred in generate_song: {e}")
        print(traceback.format_exc())
        return False

async def teleport_click(page: Page, locator: Locator, button: str = "left", delay: int = 50):
    """
    Bypasses Camoufox's humanization by executing a direct JavaScript click.
    This is a true, instantaneous "teleport" click.

    Args:
        page (Page): Playwright Page instance
        locator (Locator): Playwright Locator for target element
        button (str): Mouse button ('left'/'right'/'middle') - defaults to 'left'
        delay (int): Milliseconds to wait after click (default: 50ms)

    Raises:
        Exception: If element interaction fails
    """
    print(f"Teleporting via JS click (button: {button})")
    await locator.scroll_into_view_if_needed(timeout=10000)
    
    # This executes a click directly in the browser's engine, bypassing Python patches.
    if button == 'right':
        # Dispatch 'contextmenu' event for a right-click.
        await locator.dispatch_event('contextmenu', {'button': 2})
    else:
        # Use JavaScript click() for a standard left-click.
        await locator.evaluate("element => element.click()")
    
    await page.wait_for_timeout(delay)
    print("Teleport click completed.")

async def teleport_hover(page: Page, locator: Locator, delay: int = 50):
    """
    Bypasses Camoufox's humanization by executing a direct JavaScript mouseover event.
    This is a true, instantaneous "teleport" hover.

    Args:
        page (Page): Playwright Page instance
        locator (Locator): Playwright Locator for target element
        delay (int): Milliseconds to wait after hover (default: 50ms)

    Raises:
        Exception: If element interaction fails
    """
    print("Teleporting via JS hover")
    await locator.scroll_into_view_if_needed(timeout=10000)
    
    # This dispatches a mouseover event directly to the element in the browser.
    await locator.dispatch_event('mouseover')
    await page.wait_for_timeout(delay)
    print("Teleport hover completed.")

# TODO: Implement retry_with_backoff utility function for robust browser operations
# async def retry_with_backoff(func, max_attempts=3, base_delay=1000):
#     for attempt in range(max_attempts):
#         try:
#             return await func()
#         except Exception as e:
#             if attempt == max_attempts - 1:
#                 raise
#             await asyncio.sleep(base_delay * (2 ** attempt) / 1000)

async def download_song_handler(
    strTitle: str, intIndex: int, download_path: str
) -> Dict[str, Any]:
    """
    Downloads a song from Suno.com using automated browser interactions.

    Uses instantaneous "teleport" actions for speed, except for a regular 
    humanized hover on the download sub-menu trigger to ensure it opens correctly.

    Features:
    - Enhanced error handling for common failure points
    - Robust element location with multiple fallback strategies
    - Configurable download paths
    - Duplicate song handling
    - Premium content warning bypass

    Args:
        strTitle (str): Exact title of song to download
        intIndex (int): Song position (positive: 1-based from start, negative: from end)
        download_path (str): Directory to save downloaded MP3

    Returns:
        Dict[str, Any]: Result dictionary with:
            - success (bool): Download status
            - file_path (str): Saved file path if successful
            - error (str): Failure reason if applicable
            - song_title (str): Original song title
            - song_index (int): Original song index

    Note:
        Uses 'teleport' techniques to bypass bot detection during interactions
    """
    result = {
        "success": False,
        "file_path": None,
        "error": None,
        "song_title": strTitle,
        "song_index": intIndex,
    }

    try:
        # Ensure download directory exists
        os.makedirs(download_path, exist_ok=True)

        print(
            f"Starting enhanced download process for: '{strTitle}' at index {intIndex}"
        )

        async with AsyncCamoufox(
            headless=False,
            persistent_context=True,
            user_data_dir="backend/camoufox_session_data",
            os=("windows"),
            config=config,
            humanize=True,  # IMPORTANT: Keep this True for the one special hover to work
            i_know_what_im_doing=True,
        ) as browser:
            page = await browser.new_page()

            try:
                # Validate page is available
                if page.is_closed():
                    raise Exception("Browser page was closed before starting download")

                # Navigate to user's songs page
                print("Navigating to Suno user songs page...")
                await page.goto(
                    "https://suno.com/me", wait_until="domcontentloaded", timeout=45000
                )
                print(f"Navigation completed. Current URL: {page.url}")

                # Verify we're on the correct page
                try:
                    await page.wait_for_url("https://suno.com/me**", timeout=30000)
                    print("Successfully confirmed navigation to /me page")
                except Exception as url_error:
                    raise Exception(f"Failed to reach user songs page: {url_error}")

                # Wait for page content to load
                print("Waiting for page content to stabilize...")
                try:
                    await page.wait_for_load_state("networkidle", timeout=30000)
                except Exception as load_error:
                    print(
                        f"Warning: Network idle timeout (continuing anyway): {load_error}"
                    )

                await page.wait_for_timeout(3000)  # Additional stability wait

                # Wait for the last song title to be visible, ensuring all songs are loaded
                print("Waiting for song list to load...")
                try:
                    # The last element should be visible if the list has loaded correctly
                    last_song_locator = page.locator(f'span[title="{strTitle}"]').last
                    await last_song_locator.wait_for(state="visible", timeout=45000)
                    print("Song list appears to be loaded. Proceeding...")
                except Exception as e:
                    raise Exception(
                        f"Timed out waiting for song list to become visible: {e}"
                    )

                # Find song elements with enhanced error handling
                print(f"Searching for songs with title: '{strTitle}'")
                song_locator_patterns = [
                    f'span[title="{strTitle}"]',
                    f'*:has-text("{strTitle}")',
                    f'[data-testid*="song"]:has-text("{strTitle}")',
                ]

                song_elements = None
                for pattern in song_locator_patterns:
                    try:
                        elements = page.locator(pattern)
                        await elements.first.wait_for(state="attached", timeout=15000)
                        count = await elements.count()
                        if count > 0:
                            song_elements = elements
                            print(f"Found {count} song(s) using pattern: {pattern}")
                            break
                    except Exception:
                        print(f"Pattern failed: {pattern}")
                        continue

                if not song_elements:
                    raise Exception(
                        f"No songs found with title '{strTitle}' using any search pattern"
                    )

                # Validate and calculate target index
                song_count = await song_elements.count()
                print(f"Total songs found with title '{strTitle}': {song_count}")

                if song_count == 0:
                    raise Exception(f"No songs found with title '{strTitle}'")

                # New logic to handle duplicate hidden elements
                if song_count > 1 and song_count % 2 == 0:
                    visible_song_count = song_count // 2
                    start_index_offset = visible_song_count
                    print(
                        f"Adjusting for duplicates. Visible songs: {visible_song_count}. Starting at index {start_index_offset}."
                    )
                else:
                    visible_song_count = song_count
                    start_index_offset = 0
                    print("Assuming all found songs are visible.")

                # Validate and normalize index against visible songs
                if intIndex == 0:
                    raise Exception(
                        "Index cannot be 0. Use positive (1-based) or negative (-1 = last) indexing."
                    )

                target_index = 0
                # Convert positive index to its 0-based equivalent in the visible part
                if intIndex > 0:
                    if not (1 <= intIndex <= visible_song_count):
                        raise Exception(
                            f"Invalid positive index {intIndex}. Must be between 1 and {visible_song_count}."
                        )
                    target_index = start_index_offset + (intIndex - 1)
                # Handle negative index
                else:  # intIndex < 0
                    if not (-visible_song_count <= intIndex <= -1):
                        raise Exception(
                            f"Invalid index {intIndex}. Must be between -{visible_song_count} and -1."
                        )
                    target_index = start_index_offset + (visible_song_count + intIndex)

                target_song = song_elements.nth(target_index)
                print(f"Targeting song at index {intIndex} (0-based: {target_index})")

                # Enhanced scrolling with multiple fallbacks
                print("Ensuring target song is visible...")
                try:
                    await target_song.scroll_into_view_if_needed(timeout=20000)
                    print("Scrolled using Playwright scroll_into_view_if_needed")
                except Exception as scroll_error:
                    print(
                        f"Playwright scroll failed: {scroll_error}. Trying JavaScript scroll..."
                    )
                    try:
                        await target_song.evaluate(
                            "element => element.scrollIntoView({ block: 'center', inline: 'nearest', behavior: 'smooth' })"
                        )
                        await page.wait_for_timeout(2000)
                        print("Used JavaScript scrollIntoView")
                    except Exception as js_scroll_error:
                        print(f"JavaScript scroll also failed: {js_scroll_error}")

                # Verify target song is visible
                try:
                    await target_song.wait_for(state="visible", timeout=15000)
                    print("Target song element confirmed visible")
                except Exception:
                    raise Exception(
                        f"Target song at index {intIndex} is not visible after scrolling"
                    )

                # Right-click to open context menu (INSTANT)
                print(f"Right-clicking on song at index {intIndex}...")
                await teleport_click(page, target_song, button="right")

                await page.wait_for_timeout(1000)

                # Wait for context menu with enhanced detection
                print("Waiting for context menu to appear...")
                context_menu_selectors = [
                    "div[data-radix-menu-content][data-state='open']",
                    "[role='menu'][data-state='open']",
                    ".context-menu[data-state='open']",
                ]

                context_menu = None
                for selector in context_menu_selectors:
                    try:
                        menu = page.locator(selector)
                        await menu.wait_for(state="visible", timeout=10000)
                        context_menu = menu
                        print(f"Context menu found with selector: {selector}")
                        break
                    except Exception:
                        continue

                if not context_menu:
                    raise Exception("Context menu did not appear after right-click")

                await page.wait_for_timeout(500)

                # Find and hover download submenu trigger
                print("Locating download submenu trigger...")
                download_triggers = [
                    '[data-testid="download-sub-trigger"]',
                    '*:has-text("Download")',
                    '[role="menuitem"]:has-text("Download")',
                ]

                download_trigger = None
                for trigger_selector in download_triggers:
                    try:
                        trigger = context_menu.locator(trigger_selector)
                        await trigger.wait_for(state="visible", timeout=8000)
                        download_trigger = trigger
                        print(f"Found download trigger: {trigger_selector}")
                        break
                    except Exception:
                        continue

                if not download_trigger:
                    raise Exception("Download option not found in context menu")

                # ################################################################## #
                # ##                  THE CRITICAL EXCEPTION                      ## #
                # ## Here, we use the NORMAL hover to ensure the menu triggers.  ## #
                # ################################################################## #
                print("Performing REGULAR (humanized) hover on Download trigger...")
                await download_trigger.hover()  # Use the standard hover to trigger the sub-menu
                # ################################################################## #

                await page.wait_for_timeout(1000)

                # Wait for download submenu panel
                print("Waiting for download submenu panel...")
                download_trigger_id = await download_trigger.get_attribute("id")

                submenu_selectors = []
                if download_trigger_id:
                    submenu_selectors.append(
                        f"div[data-radix-menu-content][data-state='open'][aria-labelledby='{download_trigger_id}']"
                    )
                submenu_selectors.extend(
                    [
                        "div[data-radix-menu-content][data-state='open'][role='menu']",
                        "*[role='menu'][data-state='open']",
                    ]
                )

                submenu_panel = None
                for selector in submenu_selectors:
                    try:
                        panel = page.locator(selector).last
                        await panel.wait_for(state="visible", timeout=8000)
                        submenu_panel = panel
                        print(f"Download submenu panel found: {selector}")
                        break
                    except Exception:
                        continue

                if not submenu_panel:
                    raise Exception("Download submenu panel did not appear")

                # Find MP3 Audio option
                print("Locating MP3 Audio download option...")
                mp3_selectors = [
                    "div[role='menuitem']:has-text('MP3 Audio')",
                    "*:has-text('MP3 Audio')",
                    "[data-testid*='mp3']",
                ]

                mp3_option = None
                for selector in mp3_selectors:
                    try:
                        option = submenu_panel.locator(selector)
                        await option.wait_for(state="visible", timeout=8000)
                        mp3_option = option
                        print(f"Found MP3 option: {selector}")
                        break
                    except Exception:
                        continue

                if not mp3_option:
                    raise Exception("MP3 Audio download option not found")

                # Initiate download with enhanced handling
                print("Starting download process...")
                download_successful = False
                final_file_path = None

                try:
                    async with page.expect_download(timeout=60000) as download_info:
                        # Hover over MP3 option (INSTANT)
                        print("Hovering over MP3 download option with teleport hover...")
                        await teleport_hover(page, mp3_option)
                        await page.wait_for_timeout(500)
                        
                        # Click MP3 option (INSTANT)
                        print("Clicking MP3 download option with teleport click...")
                        await teleport_click(page, mp3_option)
                        print("Clicked MP3 Audio option.")

                        # Check for "Download Anyway" button (premium content warning)
                        try:
                            download_anyway_selectors = [
                                'button:has(span:has-text("Download Anyway"))',
                                'button:has-text("Download Anyway")',
                                '*:has-text("Download Anyway")',
                            ]

                            for selector in download_anyway_selectors:
                                try:
                                    anyway_btn = page.locator(selector)
                                    await anyway_btn.wait_for(
                                        state="visible", timeout=10000
                                    )
                                    await teleport_click(page, anyway_btn)
                                    print("Clicked 'Download Anyway' button with teleport click.")
                                    break
                                except Exception:
                                    continue
                        except Exception:
                            print(
                                "No 'Download Anyway' button needed - proceeding with direct download"
                            )

                    download = await download_info.value

                    if download:
                        # 1. Use slugify for robust, clean title sanitization
                        slug_title = slugify(strTitle)

                        # 2. Generate a compact, numeric timestamp
                        timestamp = datetime.datetime.now().strftime("%Y%m%d%H%M%S")

                        # 3. Construct the final filename with timestamp suffix
                        filename = f"{slug_title}_index_{intIndex}_{timestamp}.mp3"
                        final_file_path = os.path.join(download_path, filename)

                        # Save the download
                        await download.save_as(final_file_path)
                        download_successful = True
                        print(f"Download completed successfully: {final_file_path}")

                except Exception as download_error:
                    raise Exception(f"Download process failed: {download_error}")

                if download_successful and final_file_path:
                    result.update({"success": True, "file_path": final_file_path})
                    print(
                        f"Song '{strTitle}' (index {intIndex}) downloaded successfully to: {final_file_path}"
                    )
                else:
                    raise Exception("Download completed but file path not set")

            except Exception as page_error:
                raise Exception(f"Page operation failed: {page_error}")

    except Exception as e:
        error_msg = f"Download failed for '{strTitle}' (index {intIndex}): {str(e)}"
        print(error_msg)
        print(traceback.format_exc())
        result.update({"success": False, "error": error_msg})

    return result
>>>>>>> b4c2a9b0
<|MERGE_RESOLUTION|>--- conflicted
+++ resolved
@@ -1,4 +1,3 @@
-<<<<<<< HEAD
 """Suno Automation - Song Utilities Module
 
 This module provides utility functions for generating songs using Suno's API
@@ -802,6 +801,15 @@
 async def delete_song_from_suno_handler(song_title: str, intIndex: int = -1) -> Dict[str, Any]:
     """
     Handles the deletion of a song from Suno.com.
+    
+    Args:
+        song_title (str): Title of the song to delete
+        intIndex (int): Index of the song (default: -1 for last song)
+    
+    Returns:
+        Dict[str, Any]: Result dictionary with:
+            - success (bool): Deletion status
+            - error (str): Error message if deletion failed
     """
     try:
         success = await delete_suno_song(song_title, intIndex)
@@ -809,799 +817,4 @@
     except Exception as e:
         print(f"An error occurred in delete_song_from_suno_handler: {e}")
         print(traceback.format_exc())
-        return {"success": False, "error": str(e)}
-=======
-"""Suno Automation - Song Utilities Module
-
-This module provides utility functions for generating songs using Suno's API
-and reviewing generated songs with Google AI Studio. It handles the entire
-song creation workflow from lyric generation to quality review.
-"""
-
-import os
-import json
-import re
-import traceback
-import importlib.util
-import datetime  # Added for timestamp generation
-from typing import Dict, Any, Union
-from slugify import slugify  # Added for filename sanitization
-from camoufox import AsyncCamoufox
-from playwright.async_api import Page, Locator
-from configs.browser_config import config
-
-# TODO: Future Improvements
-# 1. Implement retry logic with exponential backoff for browser automation failures
-# 2. Replace print statements with structured logging for better production monitoring
-# 3. Add health check endpoint to verify Suno login status before operations
-# 4. Consider implementing a queue system for batch song generation
-# 5. Add metrics collection for success/failure rates and performance monitoring
-
-# Import supabase
-lib_path = os.path.abspath(os.path.join(os.path.dirname(__file__), "..", "..", "lib"))
-supabase_utils_path = os.path.join(lib_path, "supabase.py")
-
-spec = importlib.util.spec_from_file_location("supabase_utils", supabase_utils_path)
-supabase_utils = importlib.util.module_from_spec(spec)
-spec.loader.exec_module(supabase_utils)
-
-supabase = supabase_utils.supabase
-
-async def generate_song_handler(
-    strBookName: str,
-    intBookChapter: int,
-    strVerseRange: str,
-    strStyle: str,
-    strTitle: str,
-) -> Dict[str, Any]:
-    """
-    Coordinates the song generation workflow by validating inputs and calling generate_song.
-
-    This is the primary entry point for song generation requests. It ensures:
-    - All required parameters are present
-    - Input values meet expected formats
-    - Errors are caught and properly handled
-
-    Args:
-        strBookName (str): Canonical Bible book name (e.g., "Genesis", "Exodus")
-        intBookChapter (int): Chapter number (1-indexed)
-        strVerseRange (str): Verse range in format "start-end" (e.g., "1-5")
-        strStyle (str): Musical style/genre (e.g., "Pop", "Rock")
-        strTitle (str): Title for the generated song
-
-    Returns:
-        Dict[str, Any]: Result dictionary with:
-            - success (bool): Operation status
-            - song_id (str): Suno song ID if successful
-            - lyrics (str): Lyrics used in generation
-            - style (str): Applied musical style
-            - title (str): Song title
-
-    Raises:
-        ValueError: If inputs are invalid or song structure not found
-    """
-    return await generate_song(
-        strBookName=strBookName,
-        intBookChapter=intBookChapter,
-        strVerseRange=strVerseRange,
-        strStyle=strStyle,
-        strTitle=strTitle,
-    )
-
-
-async def generate_song(
-    strBookName: str,
-    intBookChapter: int,
-    strVerseRange: str,
-    strStyle: str,
-    strTitle: str,
-) -> Union[Dict[str, Any], bool]:
-    """
-    Generates a song using Suno's API through automated browser interactions.
-
-    This function handles the entire song creation workflow:
-    1. Fetches song structure from database
-    2. Converts structure to properly formatted lyrics
-    3. Automates Suno website to input song details
-    4. Initiates song creation
-    5. Captures and saves generated song metadata
-
-    Args:
-        strBookName (str): Canonical Bible book name
-        intBookChapter (int): Chapter number (1-indexed)
-        strVerseRange (str): Verse range in "start-end" format
-        strStyle (str): Musical style/genre
-        strTitle (str): Song title
-
-    Returns:
-        Union[Dict[str, Any], bool]: On success: dictionary with:
-            - success (bool): True
-            - song_id (str): Suno-generated song ID
-            - lyrics (str): Lyrics used for generation
-            - style (str): Applied musical style
-            - title (str): Song title
-        On failure: False
-
-    Raises:
-        ValueError: If lyrics generation fails or inputs are invalid
-        Exception: For browser automation failures
-    """
-    from utils.converter import song_strcture_to_lyrics
-
-    song_structure_dict = (
-        supabase.table("song_structure_tbl")
-        .select("id, song_structure")
-        .eq("book_name", strBookName)
-        .eq("chapter", intBookChapter)
-        .eq("verse_range", strVerseRange)
-        .execute()
-    )
-
-    print(f"Database query result for {strBookName} {intBookChapter}:{strVerseRange}:")
-    print(
-        f"  Data count: {len(song_structure_dict.data) if song_structure_dict.data else 0}"
-    )
-    print(f"  Data: {song_structure_dict.data}")
-
-    # Check if data exists
-    if not song_structure_dict.data or len(song_structure_dict.data) == 0:
-        raise ValueError(
-            f"No song structure found for {strBookName} {intBookChapter}:{strVerseRange}"
-        )
-
-    song_structure_id = song_structure_dict.data[0]["id"]
-    song_structure_json_string = song_structure_dict.data[0]["song_structure"]
-    print(f"  song_structure field value: {song_structure_json_string}")
-    print(f"  song_structure type: {type(song_structure_json_string)}")
-
-    # Check if song_structure field is not None
-    if song_structure_json_string is None:
-        raise ValueError(
-            f"Song structure is None for {strBookName} {intBookChapter}:{strVerseRange}"
-        )
-
-    try:
-        parsed_song_structure = json.loads(song_structure_json_string)
-    except json.JSONDecodeError as e:
-        raise ValueError(
-            f"Invalid JSON in song structure for {strBookName} {intBookChapter}:{strVerseRange}: {e}"
-        )
-
-    song_structure_verses = song_strcture_to_lyrics(
-        song_structure_id, parsed_song_structure, strBookName, intBookChapter, strStyle
-    )
-    print(f"Converted song structure verses: {song_structure_verses}")
-
-    strLyrics_parts = []
-    for section_title, verses_dict in song_structure_verses.items():
-        # Ensure section_title is a string and verses_dict is a dictionary
-        if not isinstance(section_title, str) or not isinstance(verses_dict, dict):
-            print(f"Skipping invalid section: {section_title}")
-            continue
-
-        strLyrics_parts.append(f"[{section_title}]")
-        for verse_num, verse_text in verses_dict.items():
-            # Ensure verse_text is a string
-            if not isinstance(verse_text, str):
-                print(f"Skipping invalid verse text for verse {verse_num}")
-                continue
-
-            processed_text = verse_text.strip()
-            # Add a space before punctuation for better readability and to avoid issues with splitting
-            processed_text = re.sub(r"\s*([,;.!?])\s*", r" \1 ", processed_text)
-            # Remove extra spaces
-            processed_text = re.sub(r"\s+", " ", processed_text).strip()
-            strLyrics_parts.append(processed_text)
-
-    strLyrics = "\n".join(strLyrics_parts)
-
-    # Final check to ensure lyrics are not empty
-    if not strLyrics.strip():
-        raise ValueError("Generated lyrics are empty. Cannot proceed.")
-
-    try:
-        async with AsyncCamoufox(
-            headless=False,
-            persistent_context=True,
-            user_data_dir="backend/camoufox_session_data",
-            os=("windows"),
-            config=config,
-            humanize=True,
-            i_know_what_im_doing=True,
-        ) as browser:
-            page = await browser.new_page()
-            print("Navigating to suno.com...")
-            await page.goto("https://suno.com/create")
-            print("Waiting for page to load...")
-            print("Page loaded.")
-            print("Clicking Custom button...")
-
-            print(f"Current URL before Custom button: {page.url}")
-
-            try:
-                custom_button = page.locator('button:has(span:has-text("Custom"))')
-                await custom_button.wait_for(state="visible", timeout=10000)
-                print("Custom button found and visible")
-                await custom_button.click()
-                await page.wait_for_timeout(2000)
-                print("Custom button clicked successfully")
-            except Exception as e:
-                print(f"Error clicking Custom button: {e}")
-
-                try:
-                    alt_custom_button = page.locator('button:has-text("Custom")')
-                    await alt_custom_button.wait_for(state="visible", timeout=5000)
-                    await alt_custom_button.click()
-                    await page.wait_for_timeout(2000)
-                    print("Used alternative Custom button selector")
-                except Exception as e2:
-                    print(f"Alternative Custom button also failed: {e2}")
-                    raise Exception("Could not find or click Custom button")
-
-            print("Filling strLyrics...")
-            try:
-                strLyrics_textarea = page.locator(
-                    'textarea[data-testid="lyrics-input-textarea"]'
-                )
-                await strLyrics_textarea.wait_for(state="visible", timeout=10000)
-                await strLyrics_textarea.clear()
-                await strLyrics_textarea.type(strLyrics)
-                await page.wait_for_timeout(2000)
-                print(f"strLyrics filled successfully: {len(strLyrics)} characters")
-            except Exception as e:
-                print(f"Error filling strLyrics: {e}")
-                raise Exception("Could not fill lyrics textarea")
-
-            print("Filling tags...")
-            try:
-                tags_textarea = page.locator(
-                    'textarea[data-testid="tag-input-textarea"]'
-                )
-                await tags_textarea.wait_for(state="visible", timeout=10000)
-                await tags_textarea.clear()
-                await tags_textarea.type(strStyle)
-                await page.wait_for_timeout(2000)
-                print(f"Tags filled successfully: {strStyle}")
-            except Exception as e:
-                print(f"Error filling tags: {e}")
-                raise Exception("Could not fill tags textarea")
-
-            print("Filling title...")
-            try:
-                title_input = page.locator('input[placeholder="Enter song title"]')
-                await title_input.wait_for(state="visible", timeout=10000)
-                await title_input.clear()
-                await title_input.type(strTitle)
-                await page.wait_for_timeout(2000)
-                print(f"Title filled successfully: {strTitle}")
-            except Exception as e:
-                print(f"Error filling title: {e}")
-                raise Exception("Could not fill title input")
-
-            print("Creating song...")
-            try:
-                create_selectors = [
-                    '[data-testid="create-button"]',
-                    'button:has-text("Create")',
-                ]
-                create_button = None
-                for selector in create_selectors:
-                    try:
-                        button = (
-                            page.locator(selector).nth(1)
-                            if "has-text" in selector
-                            else page.locator(selector)
-                        )
-                        await button.wait_for(state="visible", timeout=5000)
-                        create_button = button
-                        print(f"Found create button with selector: {selector}")
-                        break
-                    except Exception:
-                        print(f"Create button not found with selector: {selector}")
-                        continue
-
-                if not create_button:
-                    raise Exception("Could not find a visible create button.")
-
-                await create_button.click()
-                await page.wait_for_timeout(5000)
-                await page.wait_for_load_state("networkidle", timeout=3000)
-                print("Song creation initiated and page loaded.")
-
-                # Get the song ID from the URL
-                current_url = page.url
-                suno_song_id = None
-                if "suno.com/song/" in current_url:
-                    suno_song_id = current_url.split("suno.com/song/")[1].split("/")[0]
-                    print(f"Extracted suno_song_id: {suno_song_id}")
-
-                    # Save to progress_v1_tbl
-                    try:
-                        data = (
-                            supabase.table("tblprogress_v1")
-                            .insert(
-                                {
-                                    "pg1_song_struct_id": song_structure_id,
-                                    "pg1_lyrics": strLyrics,
-                                    "pg1_status": 0,
-                                    "pg1_reviews": 0,
-                                    "pg1_song_id": suno_song_id,
-                                    "pg1_style": strStyle,
-                                }
-                            )
-                            .execute()
-                        )
-                        print(f"Saved to progress_v1_tbl: {data}")
-                    except Exception as db_error:
-                        print(f"Error saving to Supabase: {db_error}")
-
-                return {
-                    "success": True,
-                    "song_id": suno_song_id,
-                    "lyrics": strLyrics,
-                    "style": strStyle,
-                    "title": strTitle,
-                }
-
-            except Exception as e:
-                print(f"Error clicking Create button: {e}")
-                raise Exception("Could not click Create button")
-
-    except Exception as e:
-        print(f"An error occurred in generate_song: {e}")
-        print(traceback.format_exc())
-        return False
-
-async def teleport_click(page: Page, locator: Locator, button: str = "left", delay: int = 50):
-    """
-    Bypasses Camoufox's humanization by executing a direct JavaScript click.
-    This is a true, instantaneous "teleport" click.
-
-    Args:
-        page (Page): Playwright Page instance
-        locator (Locator): Playwright Locator for target element
-        button (str): Mouse button ('left'/'right'/'middle') - defaults to 'left'
-        delay (int): Milliseconds to wait after click (default: 50ms)
-
-    Raises:
-        Exception: If element interaction fails
-    """
-    print(f"Teleporting via JS click (button: {button})")
-    await locator.scroll_into_view_if_needed(timeout=10000)
-    
-    # This executes a click directly in the browser's engine, bypassing Python patches.
-    if button == 'right':
-        # Dispatch 'contextmenu' event for a right-click.
-        await locator.dispatch_event('contextmenu', {'button': 2})
-    else:
-        # Use JavaScript click() for a standard left-click.
-        await locator.evaluate("element => element.click()")
-    
-    await page.wait_for_timeout(delay)
-    print("Teleport click completed.")
-
-async def teleport_hover(page: Page, locator: Locator, delay: int = 50):
-    """
-    Bypasses Camoufox's humanization by executing a direct JavaScript mouseover event.
-    This is a true, instantaneous "teleport" hover.
-
-    Args:
-        page (Page): Playwright Page instance
-        locator (Locator): Playwright Locator for target element
-        delay (int): Milliseconds to wait after hover (default: 50ms)
-
-    Raises:
-        Exception: If element interaction fails
-    """
-    print("Teleporting via JS hover")
-    await locator.scroll_into_view_if_needed(timeout=10000)
-    
-    # This dispatches a mouseover event directly to the element in the browser.
-    await locator.dispatch_event('mouseover')
-    await page.wait_for_timeout(delay)
-    print("Teleport hover completed.")
-
-# TODO: Implement retry_with_backoff utility function for robust browser operations
-# async def retry_with_backoff(func, max_attempts=3, base_delay=1000):
-#     for attempt in range(max_attempts):
-#         try:
-#             return await func()
-#         except Exception as e:
-#             if attempt == max_attempts - 1:
-#                 raise
-#             await asyncio.sleep(base_delay * (2 ** attempt) / 1000)
-
-async def download_song_handler(
-    strTitle: str, intIndex: int, download_path: str
-) -> Dict[str, Any]:
-    """
-    Downloads a song from Suno.com using automated browser interactions.
-
-    Uses instantaneous "teleport" actions for speed, except for a regular 
-    humanized hover on the download sub-menu trigger to ensure it opens correctly.
-
-    Features:
-    - Enhanced error handling for common failure points
-    - Robust element location with multiple fallback strategies
-    - Configurable download paths
-    - Duplicate song handling
-    - Premium content warning bypass
-
-    Args:
-        strTitle (str): Exact title of song to download
-        intIndex (int): Song position (positive: 1-based from start, negative: from end)
-        download_path (str): Directory to save downloaded MP3
-
-    Returns:
-        Dict[str, Any]: Result dictionary with:
-            - success (bool): Download status
-            - file_path (str): Saved file path if successful
-            - error (str): Failure reason if applicable
-            - song_title (str): Original song title
-            - song_index (int): Original song index
-
-    Note:
-        Uses 'teleport' techniques to bypass bot detection during interactions
-    """
-    result = {
-        "success": False,
-        "file_path": None,
-        "error": None,
-        "song_title": strTitle,
-        "song_index": intIndex,
-    }
-
-    try:
-        # Ensure download directory exists
-        os.makedirs(download_path, exist_ok=True)
-
-        print(
-            f"Starting enhanced download process for: '{strTitle}' at index {intIndex}"
-        )
-
-        async with AsyncCamoufox(
-            headless=False,
-            persistent_context=True,
-            user_data_dir="backend/camoufox_session_data",
-            os=("windows"),
-            config=config,
-            humanize=True,  # IMPORTANT: Keep this True for the one special hover to work
-            i_know_what_im_doing=True,
-        ) as browser:
-            page = await browser.new_page()
-
-            try:
-                # Validate page is available
-                if page.is_closed():
-                    raise Exception("Browser page was closed before starting download")
-
-                # Navigate to user's songs page
-                print("Navigating to Suno user songs page...")
-                await page.goto(
-                    "https://suno.com/me", wait_until="domcontentloaded", timeout=45000
-                )
-                print(f"Navigation completed. Current URL: {page.url}")
-
-                # Verify we're on the correct page
-                try:
-                    await page.wait_for_url("https://suno.com/me**", timeout=30000)
-                    print("Successfully confirmed navigation to /me page")
-                except Exception as url_error:
-                    raise Exception(f"Failed to reach user songs page: {url_error}")
-
-                # Wait for page content to load
-                print("Waiting for page content to stabilize...")
-                try:
-                    await page.wait_for_load_state("networkidle", timeout=30000)
-                except Exception as load_error:
-                    print(
-                        f"Warning: Network idle timeout (continuing anyway): {load_error}"
-                    )
-
-                await page.wait_for_timeout(3000)  # Additional stability wait
-
-                # Wait for the last song title to be visible, ensuring all songs are loaded
-                print("Waiting for song list to load...")
-                try:
-                    # The last element should be visible if the list has loaded correctly
-                    last_song_locator = page.locator(f'span[title="{strTitle}"]').last
-                    await last_song_locator.wait_for(state="visible", timeout=45000)
-                    print("Song list appears to be loaded. Proceeding...")
-                except Exception as e:
-                    raise Exception(
-                        f"Timed out waiting for song list to become visible: {e}"
-                    )
-
-                # Find song elements with enhanced error handling
-                print(f"Searching for songs with title: '{strTitle}'")
-                song_locator_patterns = [
-                    f'span[title="{strTitle}"]',
-                    f'*:has-text("{strTitle}")',
-                    f'[data-testid*="song"]:has-text("{strTitle}")',
-                ]
-
-                song_elements = None
-                for pattern in song_locator_patterns:
-                    try:
-                        elements = page.locator(pattern)
-                        await elements.first.wait_for(state="attached", timeout=15000)
-                        count = await elements.count()
-                        if count > 0:
-                            song_elements = elements
-                            print(f"Found {count} song(s) using pattern: {pattern}")
-                            break
-                    except Exception:
-                        print(f"Pattern failed: {pattern}")
-                        continue
-
-                if not song_elements:
-                    raise Exception(
-                        f"No songs found with title '{strTitle}' using any search pattern"
-                    )
-
-                # Validate and calculate target index
-                song_count = await song_elements.count()
-                print(f"Total songs found with title '{strTitle}': {song_count}")
-
-                if song_count == 0:
-                    raise Exception(f"No songs found with title '{strTitle}'")
-
-                # New logic to handle duplicate hidden elements
-                if song_count > 1 and song_count % 2 == 0:
-                    visible_song_count = song_count // 2
-                    start_index_offset = visible_song_count
-                    print(
-                        f"Adjusting for duplicates. Visible songs: {visible_song_count}. Starting at index {start_index_offset}."
-                    )
-                else:
-                    visible_song_count = song_count
-                    start_index_offset = 0
-                    print("Assuming all found songs are visible.")
-
-                # Validate and normalize index against visible songs
-                if intIndex == 0:
-                    raise Exception(
-                        "Index cannot be 0. Use positive (1-based) or negative (-1 = last) indexing."
-                    )
-
-                target_index = 0
-                # Convert positive index to its 0-based equivalent in the visible part
-                if intIndex > 0:
-                    if not (1 <= intIndex <= visible_song_count):
-                        raise Exception(
-                            f"Invalid positive index {intIndex}. Must be between 1 and {visible_song_count}."
-                        )
-                    target_index = start_index_offset + (intIndex - 1)
-                # Handle negative index
-                else:  # intIndex < 0
-                    if not (-visible_song_count <= intIndex <= -1):
-                        raise Exception(
-                            f"Invalid index {intIndex}. Must be between -{visible_song_count} and -1."
-                        )
-                    target_index = start_index_offset + (visible_song_count + intIndex)
-
-                target_song = song_elements.nth(target_index)
-                print(f"Targeting song at index {intIndex} (0-based: {target_index})")
-
-                # Enhanced scrolling with multiple fallbacks
-                print("Ensuring target song is visible...")
-                try:
-                    await target_song.scroll_into_view_if_needed(timeout=20000)
-                    print("Scrolled using Playwright scroll_into_view_if_needed")
-                except Exception as scroll_error:
-                    print(
-                        f"Playwright scroll failed: {scroll_error}. Trying JavaScript scroll..."
-                    )
-                    try:
-                        await target_song.evaluate(
-                            "element => element.scrollIntoView({ block: 'center', inline: 'nearest', behavior: 'smooth' })"
-                        )
-                        await page.wait_for_timeout(2000)
-                        print("Used JavaScript scrollIntoView")
-                    except Exception as js_scroll_error:
-                        print(f"JavaScript scroll also failed: {js_scroll_error}")
-
-                # Verify target song is visible
-                try:
-                    await target_song.wait_for(state="visible", timeout=15000)
-                    print("Target song element confirmed visible")
-                except Exception:
-                    raise Exception(
-                        f"Target song at index {intIndex} is not visible after scrolling"
-                    )
-
-                # Right-click to open context menu (INSTANT)
-                print(f"Right-clicking on song at index {intIndex}...")
-                await teleport_click(page, target_song, button="right")
-
-                await page.wait_for_timeout(1000)
-
-                # Wait for context menu with enhanced detection
-                print("Waiting for context menu to appear...")
-                context_menu_selectors = [
-                    "div[data-radix-menu-content][data-state='open']",
-                    "[role='menu'][data-state='open']",
-                    ".context-menu[data-state='open']",
-                ]
-
-                context_menu = None
-                for selector in context_menu_selectors:
-                    try:
-                        menu = page.locator(selector)
-                        await menu.wait_for(state="visible", timeout=10000)
-                        context_menu = menu
-                        print(f"Context menu found with selector: {selector}")
-                        break
-                    except Exception:
-                        continue
-
-                if not context_menu:
-                    raise Exception("Context menu did not appear after right-click")
-
-                await page.wait_for_timeout(500)
-
-                # Find and hover download submenu trigger
-                print("Locating download submenu trigger...")
-                download_triggers = [
-                    '[data-testid="download-sub-trigger"]',
-                    '*:has-text("Download")',
-                    '[role="menuitem"]:has-text("Download")',
-                ]
-
-                download_trigger = None
-                for trigger_selector in download_triggers:
-                    try:
-                        trigger = context_menu.locator(trigger_selector)
-                        await trigger.wait_for(state="visible", timeout=8000)
-                        download_trigger = trigger
-                        print(f"Found download trigger: {trigger_selector}")
-                        break
-                    except Exception:
-                        continue
-
-                if not download_trigger:
-                    raise Exception("Download option not found in context menu")
-
-                # ################################################################## #
-                # ##                  THE CRITICAL EXCEPTION                      ## #
-                # ## Here, we use the NORMAL hover to ensure the menu triggers.  ## #
-                # ################################################################## #
-                print("Performing REGULAR (humanized) hover on Download trigger...")
-                await download_trigger.hover()  # Use the standard hover to trigger the sub-menu
-                # ################################################################## #
-
-                await page.wait_for_timeout(1000)
-
-                # Wait for download submenu panel
-                print("Waiting for download submenu panel...")
-                download_trigger_id = await download_trigger.get_attribute("id")
-
-                submenu_selectors = []
-                if download_trigger_id:
-                    submenu_selectors.append(
-                        f"div[data-radix-menu-content][data-state='open'][aria-labelledby='{download_trigger_id}']"
-                    )
-                submenu_selectors.extend(
-                    [
-                        "div[data-radix-menu-content][data-state='open'][role='menu']",
-                        "*[role='menu'][data-state='open']",
-                    ]
-                )
-
-                submenu_panel = None
-                for selector in submenu_selectors:
-                    try:
-                        panel = page.locator(selector).last
-                        await panel.wait_for(state="visible", timeout=8000)
-                        submenu_panel = panel
-                        print(f"Download submenu panel found: {selector}")
-                        break
-                    except Exception:
-                        continue
-
-                if not submenu_panel:
-                    raise Exception("Download submenu panel did not appear")
-
-                # Find MP3 Audio option
-                print("Locating MP3 Audio download option...")
-                mp3_selectors = [
-                    "div[role='menuitem']:has-text('MP3 Audio')",
-                    "*:has-text('MP3 Audio')",
-                    "[data-testid*='mp3']",
-                ]
-
-                mp3_option = None
-                for selector in mp3_selectors:
-                    try:
-                        option = submenu_panel.locator(selector)
-                        await option.wait_for(state="visible", timeout=8000)
-                        mp3_option = option
-                        print(f"Found MP3 option: {selector}")
-                        break
-                    except Exception:
-                        continue
-
-                if not mp3_option:
-                    raise Exception("MP3 Audio download option not found")
-
-                # Initiate download with enhanced handling
-                print("Starting download process...")
-                download_successful = False
-                final_file_path = None
-
-                try:
-                    async with page.expect_download(timeout=60000) as download_info:
-                        # Hover over MP3 option (INSTANT)
-                        print("Hovering over MP3 download option with teleport hover...")
-                        await teleport_hover(page, mp3_option)
-                        await page.wait_for_timeout(500)
-                        
-                        # Click MP3 option (INSTANT)
-                        print("Clicking MP3 download option with teleport click...")
-                        await teleport_click(page, mp3_option)
-                        print("Clicked MP3 Audio option.")
-
-                        # Check for "Download Anyway" button (premium content warning)
-                        try:
-                            download_anyway_selectors = [
-                                'button:has(span:has-text("Download Anyway"))',
-                                'button:has-text("Download Anyway")',
-                                '*:has-text("Download Anyway")',
-                            ]
-
-                            for selector in download_anyway_selectors:
-                                try:
-                                    anyway_btn = page.locator(selector)
-                                    await anyway_btn.wait_for(
-                                        state="visible", timeout=10000
-                                    )
-                                    await teleport_click(page, anyway_btn)
-                                    print("Clicked 'Download Anyway' button with teleport click.")
-                                    break
-                                except Exception:
-                                    continue
-                        except Exception:
-                            print(
-                                "No 'Download Anyway' button needed - proceeding with direct download"
-                            )
-
-                    download = await download_info.value
-
-                    if download:
-                        # 1. Use slugify for robust, clean title sanitization
-                        slug_title = slugify(strTitle)
-
-                        # 2. Generate a compact, numeric timestamp
-                        timestamp = datetime.datetime.now().strftime("%Y%m%d%H%M%S")
-
-                        # 3. Construct the final filename with timestamp suffix
-                        filename = f"{slug_title}_index_{intIndex}_{timestamp}.mp3"
-                        final_file_path = os.path.join(download_path, filename)
-
-                        # Save the download
-                        await download.save_as(final_file_path)
-                        download_successful = True
-                        print(f"Download completed successfully: {final_file_path}")
-
-                except Exception as download_error:
-                    raise Exception(f"Download process failed: {download_error}")
-
-                if download_successful and final_file_path:
-                    result.update({"success": True, "file_path": final_file_path})
-                    print(
-                        f"Song '{strTitle}' (index {intIndex}) downloaded successfully to: {final_file_path}"
-                    )
-                else:
-                    raise Exception("Download completed but file path not set")
-
-            except Exception as page_error:
-                raise Exception(f"Page operation failed: {page_error}")
-
-    except Exception as e:
-        error_msg = f"Download failed for '{strTitle}' (index {intIndex}): {str(e)}"
-        print(error_msg)
-        print(traceback.format_exc())
-        result.update({"success": False, "error": error_msg})
-
-    return result
->>>>>>> b4c2a9b0
+        return {"success": False, "error": str(e)}